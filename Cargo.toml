[package]
name = "crypto-layer"
version = "0.1.0"
edition = "2021"
license = "MIT"

[lib]
crate-type = ["cdylib", "lib"]

[profile.dev]
debug-assertions = true
overflow-checks = true

[profile.release]
# Use fewer codegen units to enable more optimizations
codegen-units = 1

# Enable link time optimization for better performance
lto = true

# Strip debug symbols for smaller binary size
debug = false
strip = "symbols"

[features]
android = ["robusta_jni", "libloading", "tracing-android"]
debug = []
hsm = []
ffi = []
linux = ["tpm", "tss-esapi"]
macos = []
std = []
tpm = []
win = ["tpm", "windows"]
yubi = ["hsm", "yubikey"]

[dependencies]
yubikey = { version = "0.8.0", optional = true, features = ["untested"] }
sha2 = "0.10.8"
ring = "0.17.8"
tracing-attributes = "0.1.15"
anyhow = "*"
async-std = "*"
futures = "*"
once_cell = "1.14.0"
windows = { version = "0.56.0", features = [
    "Win32_Security_Tpm",
    "Security_Cryptography_Core",
    "Win32_Security_Cryptography",
], optional = true }
tss-esapi = { version = "7.5.0", optional = true }
serde = { version = "*", features = ["derive"] }
serde_json = "1.0.109"
tracing = { version = "0.1.40", features = ["attributes"] }
tracing-subscriber = "0.3.18"
tracing-appender = "0.2.3"
<<<<<<< HEAD
x509-cert = "0.2.5"
base64 = "0.22.1"
hex = "0.4.3"
rsa = "0.9.6"
md-5 = "0.10.6"
openssl = "0.10.64"
=======
yubikey = { version = "0.8.0", optional = true }
robusta_jni = { version = "0.2", optional = true }
libloading = { version = "0.8.3", optional = true}
tracing-android = { version = "0.2.0", optional = true }
>>>>>>> e215f72b

[dev-dependencies]
test-case = "*"<|MERGE_RESOLUTION|>--- conflicted
+++ resolved
@@ -54,19 +54,16 @@
 tracing = { version = "0.1.40", features = ["attributes"] }
 tracing-subscriber = "0.3.18"
 tracing-appender = "0.2.3"
-<<<<<<< HEAD
 x509-cert = "0.2.5"
 base64 = "0.22.1"
 hex = "0.4.3"
 rsa = "0.9.6"
 md-5 = "0.10.6"
 openssl = "0.10.64"
-=======
 yubikey = { version = "0.8.0", optional = true }
 robusta_jni = { version = "0.2", optional = true }
 libloading = { version = "0.8.3", optional = true}
 tracing-android = { version = "0.2.0", optional = true }
->>>>>>> e215f72b
 
 [dev-dependencies]
 test-case = "*"